name: CI

on: [push]

jobs:
    go_tests:
        name: Go tests
        strategy:
            fail-fast: false
            matrix:
                platform: [ubuntu-latest, macos-11, macos-10.15] #, windows-latest]
        runs-on: ${{ matrix.platform }}
        steps:
            - name: Checkout the repo
              uses: actions/checkout@v2

            - uses: actions/setup-go@v2
              with:
                go-version: '^1.18.3'

            - name: Download Go vendor packages
              run: go mod download

            - name: Mock out embedded redwood.js
              run: |
                mkdir -p embed/node_modules/@redwood.dev/client/browser
                touch embed/node_modules/@redwood.dev/client/browser/index.js

            - name: Remove git-remote-helper
              run: rm -rf cmd/git-remote-helper

            - name: Run tests
<<<<<<< HEAD
              run: go test -v -tags=test ./...
=======
              run: go test -v --tags static ./...

    golangci_lint:
        name: golangci-lint
        runs-on: ubuntu-latest
        steps:
          - uses: actions/checkout@v2
          - name: golangci-lint
            uses: golangci/golangci-lint-action@v2
            with:
                version: latest
>>>>>>> 88cc4bdb
<|MERGE_RESOLUTION|>--- conflicted
+++ resolved
@@ -30,10 +30,7 @@
               run: rm -rf cmd/git-remote-helper
 
             - name: Run tests
-<<<<<<< HEAD
               run: go test -v -tags=test ./...
-=======
-              run: go test -v --tags static ./...
 
     golangci_lint:
         name: golangci-lint
@@ -43,5 +40,4 @@
           - name: golangci-lint
             uses: golangci/golangci-lint-action@v2
             with:
-                version: latest
->>>>>>> 88cc4bdb
+                version: latest